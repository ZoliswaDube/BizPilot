--- conflicted
+++ resolved
@@ -4,10 +4,7 @@
 import { Plus, Minus, Calculator, Save, ArrowLeft, Loader2 } from 'lucide-react'
 import { useAuthStore } from '../../store/auth'
 import { useUserSettings } from '../../hooks/useUserSettings'
-<<<<<<< HEAD
 import { useBusiness } from '../../hooks/useBusiness'
-=======
->>>>>>> 0e5caf13
 
 import { supabase } from '../../lib/supabase'
 import { 
@@ -238,7 +235,7 @@
       cost: parseFloat(ing.cost.replace(',', '.')) || 0,
       quantity: parseFloat(ing.quantity.replace(',', '.')) || 0,
     }))
-    const targetMargin = parseFloat(formData.targetMargin.replace(',', '.')) || 0;
+    const targetMargin = parseFloat(String(formData.targetMargin || '').replace(',', '.')) || 0;
 
     const validIngredients = parsedIngredients.filter(ing => 
       ing.name.trim() && ing.cost > 0 && ing.quantity > 0
@@ -443,7 +440,6 @@
                     transition={{ type: "spring", stiffness: 400, damping: 17 }}
                   />
                 </div>
-<<<<<<< HEAD
                 
                 <div>
                   <label className="block text-sm font-medium text-gray-300 mb-1">
@@ -540,8 +536,6 @@
                     transition={{ type: "spring", stiffness: 400, damping: 17 }}
                   />
                 </div>
-=======
->>>>>>> 0e5caf13
               </motion.div>
             </motion.div>
                 
@@ -598,13 +592,8 @@
                               <ManualNumberInput
                                 min={0}
                                 step={0.01}
-<<<<<<< HEAD
                                 value={ingredient.cost}
                                 onChange={(value) => updateIngredient(index, 'cost', value)}
-=======
-                                value={ingredient.cost.toString()}
-                                onChange={(value) => updateIngredient(index, 'cost', parseFloat(value) || 0)}
->>>>>>> 0e5caf13
                                 className="input-field text-sm"
                                 placeholder="0.00"
                               />
@@ -618,13 +607,8 @@
                               <ManualNumberInput
                                 min={0}
                                 step={0.01}
-<<<<<<< HEAD
                                 value={ingredient.quantity}
                                 onChange={(value) => updateIngredient(index, 'quantity', value)}
-=======
-                                value={ingredient.quantity.toString()}
-                                onChange={(value) => updateIngredient(index, 'quantity', parseFloat(value) || 0)}
->>>>>>> 0e5caf13
                                 className="input-field text-sm"
                                 placeholder="0"
                               />
