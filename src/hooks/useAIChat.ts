--- conflicted
+++ resolved
@@ -2,11 +2,7 @@
 import { supabase } from '../lib/supabase'
 import { useAuthStore } from '../store/auth'
 import { useUserSettings } from './useUserSettings'
-<<<<<<< HEAD
 import { sendToGroq, generateConversationTitle } from '../services/deepseekApi'
-=======
-import { sendToDeepSeek, generateConversationTitle } from '../services/deepseekApi'
->>>>>>> 0e5caf13
 import { Database } from '../lib/supabase'
 
 type AIConversation = Database['public']['Tables']['ai_conversations']['Row']
@@ -237,17 +233,16 @@
       
       // Get latest business context
       const context = await getBusinessContext()
-<<<<<<< HEAD
-      
-      // Call Groq API
-      const aiResponse = await sendToGroq(content, context)
-      
-=======
-      
-      // Call DeepSeek API
-      const aiResponse = await sendToDeepSeek(content, context)
-      
->>>>>>> 0e5caf13
+      
+      // Build conversation history for better AI memory
+      const conversationHistory = messages.map(msg => ({
+        role: msg.is_user ? 'user' as const : 'assistant' as const,
+        content: msg.content
+      }))
+      
+      // Call Groq API with conversation history
+      const aiResponse = await sendToGroq(content, context, conversationHistory)
+      
       // Add AI response to conversation
       await addMessage(currentConversation.id, aiResponse, false)
       
